--- conflicted
+++ resolved
@@ -78,17 +78,7 @@
 
     // read.
     {
-<<<<<<< HEAD
-        let source_plan = table
-            .read_plan(
-                io_ctx.clone(),
-                None,
-                Some(io_ctx.get_max_threads() as usize),
-            )
-            .await?;
-=======
-        let source_plan = table.read_plan(ctx.clone(), None)?;
->>>>>>> 18dbf54f
+        let source_plan = table.read_plan(ctx.clone(), None).await?;
         assert_eq!(table.engine(), "Null");
 
         let stream = table.read(ctx.clone(), &source_plan).await?;
