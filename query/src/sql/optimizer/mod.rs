// Copyright 2021 Datafuse Labs.
//
// Licensed under the Apache License, Version 2.0 (the "License");
// you may not use this file except in compliance with the License.
// You may obtain a copy of the License at
//
//     http://www.apache.org/licenses/LICENSE-2.0
//
// Unless required by applicable law or agreed to in writing, software
// distributed under the License is distributed on an "AS IS" BASIS,
// WITHOUT WARRANTIES OR CONDITIONS OF ANY KIND, either express or implied.
// See the License for the specific language governing permissions and
// limitations under the License.

mod cascades;
mod group;
mod heuristic;
mod m_expr;
mod memo;
mod optimize_context;
mod pattern_extractor;
mod property;
mod rule;
mod s_expr;

use common_exception::Result;
pub use heuristic::HeuristicOptimizer;
pub use m_expr::MExpr;
pub use memo::Memo;
pub use optimize_context::OptimizeContext;
pub use pattern_extractor::PatternExtractor;
pub use property::ColumnSet;
pub use property::PhysicalProperty;
pub use property::RelExpr;
pub use property::RelationalProperty;
pub use property::RequiredProperty;
pub use s_expr::SExpr;

use super::plans::Plan;
use crate::sql::optimizer::rule::RuleID;
use crate::sql::optimizer::rule::RuleSet;

pub fn optimize(plan: Plan) -> Result<Plan> {
    match plan {
        Plan::Query {
            s_expr,
            bind_context,
            metadata,
        } => Ok(Plan::Query {
            s_expr: optimize_query(s_expr)?,
            bind_context,
            metadata,
        }),
        Plan::Explain { kind, plan } => Ok(Plan::Explain {
            kind,
            plan: Box::new(optimize(*plan)?),
        }),

        // Passthrough
        Plan::ShowMetrics
        | Plan::ShowProcessList
        | Plan::ShowSettings
        | Plan::CreateTable(_)
        | Plan::CreateUser(_)
<<<<<<< HEAD
        | Plan::CreateDatabase(_) => Ok(plan),
=======
        | Plan::CreateView(_) => Ok(plan),
>>>>>>> bcfb88ab
    }
}

pub fn optimize_query(expression: SExpr) -> Result<SExpr> {
    let mut heuristic = HeuristicOptimizer::create()?;
    let s_expr = heuristic.optimize(expression)?;
    // TODO: enable cascades optimizer
    // let mut cascades = CascadesOptimizer::create(ctx);
    // cascades.optimize(s_expr)

    Ok(s_expr)
}<|MERGE_RESOLUTION|>--- conflicted
+++ resolved
@@ -62,11 +62,8 @@
         | Plan::ShowSettings
         | Plan::CreateTable(_)
         | Plan::CreateUser(_)
-<<<<<<< HEAD
-        | Plan::CreateDatabase(_) => Ok(plan),
-=======
+        | Plan::CreateDatabase(_)
         | Plan::CreateView(_) => Ok(plan),
->>>>>>> bcfb88ab
     }
 }
 
