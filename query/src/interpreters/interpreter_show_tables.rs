--- conflicted
+++ resolved
@@ -41,13 +41,15 @@
 
     fn build_query(&self) -> Result<String> {
         let mut database = self.ctx.get_current_database();
-<<<<<<< HEAD
-=======
         if let Some(v) = &self.plan.fromdb {
             database = v.to_string();
         }
->>>>>>> 3cae02bc
+
+        if DatabaseCatalog::is_case_insensitive_db(&database) {
+            database = database.to_uppercase()
+        }
         let showfull = self.plan.showfull;
+
         let select_cols = if showfull {
             format!(
                 "table_name as Tables_in_{}, table_type as Table_type",
@@ -57,11 +59,7 @@
             format!("table_name as Tables_in_{}", database)
         };
 
-        if DatabaseCatalog::is_case_insensitive_db(&database) {
-            database = database.to_uppercase()
-        }
-
-        return match &self.plan.kind {
+        match &self.plan.kind {
             PlanShowKind::All => {
                 Ok(format!("SELECT {} FROM information_schema.tables WHERE table_schema = '{}' ORDER BY table_schema, table_name", select_cols, database))
             }
@@ -71,18 +69,7 @@
             PlanShowKind::Where(v) => {
                 Ok(format!("SELECT {} FROM information_schema.tables WHERE table_schema = '{}' AND ({}) ORDER BY table_schema, table_name", select_cols, database, v))
             }
-<<<<<<< HEAD
-            PlanShowKind::FromOrIn(v) => {
-                let select_cols = if showfull {
-                    format!("table_name as Tables_in_{}, table_type as Table_type", v)
-                } else {
-                    format!("table_name as Tables_in_{}", v)
-                };
-                Ok(format!("SELECT {} FROM information_schema.tables WHERE table_schema = '{}' ORDER BY table_schema, table_name", select_cols, v))
-            }
-=======
->>>>>>> 3cae02bc
-        };
+        }
     }
 }
 
