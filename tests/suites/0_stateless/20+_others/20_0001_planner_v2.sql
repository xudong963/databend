set enable_planner_v2 = 1;

select '====SELECT_FROM_NUMBERS====';
select * from numbers(10);

select '====ALIAS====';
select number as a, number + 1 as b from numbers(1);
select number as a, number + 1 as b from numbers(1) group by a, number order by number;

select '====SCALAR_EXPRESSION====';
select extract(day from to_date('2022-05-13'));

-- Comparison expressions
select '====COMPARISON====';
select * from numbers(10) where number between 1 and 9 and number > 2 and number < 8 and number is not null and number = 5 and number >= 5 and number <= 5;

-- Cast expression
select '====CAST====';
select * from numbers(10) where cast(number as string) = '5';
select * from numbers(10) where try_cast(number as string) = '5';

-- Binary operator
select '====BINARY_OPERATOR====';
select (number + 1 - 2) * 3 / 4 from numbers(1);

-- Functions
select '====FUNCTIONS====';
select sin(cos(number)) from numbers(1);

-- In list
select '====IN_LIST====';
select * from numbers(5) where number in (1, 3);

-- Map access
select '====MAP_ACCESS====';
select parse_json('{"k1": [0, 1, 2]}'):k1[2];
select parse_json('{"k1": [0, 1, 2]}')['k1'][2];
select parse_json('{"k1": {"k2": [0, 1, 2]}}'):k1.k2[2];

-- Aggregator operator
select '====AGGREGATOR====';
create table t(a int, b int);
insert into t values(1, 2), (2, 3), (3, 4);
select sum(a) + 1 from t group by a;
select sum(a) from t group by a;
select sum(a) from t;
select count(a) from t group by a;
select count(a) from t;
select count() from t;
select count() from t group by a;
select count(1) from t;
select count(1) from t group by a;
select count(*) from t;
select sum(a) from t group by a having sum(a) > 1;
select sum(a+1) from t group by a+1 having sum(a+1) = 2;
select sum(a+1) from t group by a+1, b having sum(a+1) > 3;
drop table t;

select 1, sum(number) from numbers_mt(1000000);
select count(*) = count(1) from numbers(1000);
select count(1) from numbers(1000);
select sum(3) from numbers(1000);
select count(null) from numbers(1000);

SELECT max(number) FROM numbers_mt (10) where number > 99999999998;
SELECT max(number) FROM numbers_mt (10) where number > 2;

SELECT number%3 as c1, number%2 as c2 FROM numbers_mt(10000) where number > 2 group by number%3, number%2 order by c1,c2;
SELECT number%3 as c1 FROM numbers_mt(10) where number > 2 group by number%3 order by c1;

CREATE TABLE t(a UInt64 null, b UInt32 null, c UInt32) Engine = Fuse;
INSERT INTO t(a,b, c)  SELECT if (number % 3 = 1, null, number) as a, number + 3 as b, number + 4 as c FROM numbers(10);
-- nullable(u8)
SELECT a%3 as a1, count(1) as ct from t GROUP BY a1 ORDER BY a1,ct;

-- nullable(u8), nullable(u8)
SELECT a%2 as a1, a%3 as a2, count(0) as ct FROM t GROUP BY a1, a2 ORDER BY a1, a2;

-- nullable(u8), u64
SELECT a%2 as a1, to_uint64(c % 3) as c1, count(0) as ct FROM t GROUP BY a1, c1 ORDER BY a1, c1, ct;
-- u64, nullable(u8)
SELECT to_uint64(c % 3) as c1, a%2 as a1, count(0) as ct FROM t GROUP BY a1, c1 ORDER BY a1, c1, ct;

select number%2 as b from numbers(5) group by number % 2 having count(*) = 3 and sum(number) > 5;

select count(*) from numbers(5) group by number % 2 having number % 2 + 1 = 2;

select number, sum(number) from numbers(10) group by 1, number having sum(number) = 5;

SELECT arg_min(user_name, salary)  FROM (SELECT sum(number) AS salary, number%3 AS user_name FROM numbers_mt(10000) GROUP BY user_name);

-- aggregator combinator
-- distinct
select sum_distinct(number) from ( select number % 100 as number from numbers(100000));
select count_distinct(number) from ( select number % 100 as number from numbers(100000));
select sum_distinct(number) /  count_distinct(number) = avg_distinct(number) from ( select number % 100 as number from numbers(100000));

-- if
select sum_if(number, number >= 100000 - 1) from numbers(100000);
select sum_if(number, number > 100) /  count_if(number,  number > 100) = avg_if(number,  number > 100) from numbers(100000);
select count_if(number, number>9) from numbers(10);

-- boolean
select sum(number > 314) from numbers(1000);
select avg(number > 314) from numbers(1000);

drop table t;

-- Inner join
select '====INNER_JOIN====';
create table t(a int);
insert into t values(1),(2),(3);
create table t1(b float);
insert into t1 values(1.0),(2.0),(3.0);
create table t2(c smallint unsigned null);
insert into t2 values(1),(2),(null);

select * from t inner join t1 on t.a = t1.b;
select * from t inner join t2 on t.a = t2.c;
select * from t inner join t2 on t.a = t2.c + 1;
select * from t inner join t2 on t.a = t2.c + 1 and t.a - 1 = t2.c;
select * from t1 inner join t on t.a = t1.b;
select * from t2 inner join t on t.a = t2.c;
select * from t2 inner join t on t.a = t2.c + 1;
select * from t2 inner join t on t.a = t2.c + 1 and t.a - 1 = t2.c;
select count(*) from numbers(1000) as t inner join numbers(1000) as t1 on t.number = t1.number;

-- order by
select '====ORDER_BY====';
SELECT number%3 as c1, number%2 as c2 FROM numbers_mt (10) order by c1 desc, c2 asc;
SELECT number, null from numbers(3) order by number desc;
SELECT number%3 as c1, number%2 as c2 FROM numbers_mt (10) order by c1, number desc;
SELECT SUM(number) AS s FROM numbers_mt(10) GROUP BY number ORDER BY s;
create table t3(a int, b int);
insert into t3 values(1,2),(2,3);
drop table t;
drop table t1;
drop table t2;
drop table t3;

-- Select without from
select '====SELECT_WITHOUT_FROM====';
select 1 + 1;
select to_int(8);
select 'new_planner';
select *; -- {ErrorCode 1065}

-- limit
select '=== Test limit ===';
select number from numbers(100) order by number asc limit 10;
select '==================';
select number*2 as number from numbers(100) order by number limit 10;
select '=== Test limit n, m ===';
select number from numbers(100) order by number asc limit 10, 10;
select '==================';
select number-2 as number from numbers(100) order by number asc limit 10, 10;
select '=== Test limit with offset ===';
select number from numbers(100) order by number asc limit 10 offset 10;
select '==============================';
select number/2 as number from numbers(100) order by number asc limit 10 offset 10;
select '=== Test offset ===';
select number from numbers(10) order by number asc offset 5;
select '===================';
select number+number as number from numbers(10) order by number asc offset 5;

-- Memory engine
select '====Memory Table====';
drop table if exists temp;
create table temp (a int) engine = Memory;
insert into temp values (1);
select a from temp;
drop table temp;

-- subquery in from
select '=== Test Subquery In From ===';
create table t(a int, b int);
insert into t values(1, 2),(2, 3);
select t1.a from (select * from t) as t1;
SELECT a,b,count() from (SELECT cast((number%4) AS bigint) as a, cast((number%20) AS bigint) as b from numbers(100)) group by a,b order by a,b limit 3 ;
drop table t;

select '====Context Function====';
use default;
select database();

-- distinct
select '==== Distinct =====';
SELECT DISTINCT * FROM numbers(3) ORDER BY  number;
SELECT DISTINCT 1 FROM numbers(3);
SELECT DISTINCT (number %3) as c FROM numbers(1000) ORDER BY c;
SELECT DISTINCT count(number %3) as c FROM numbers(10)  group by number % 3 ORDER BY c;

-- Inner join with using
select '===Inner Join with Using===';
drop table if exists t1;
create table t1(a int, b int);
insert into t1 values(7, 8), (3, 4), (5, 6);
drop table if exists t2;
create table t2(a int, d int);
insert into t2 values(1, 2), (3, 4), (5, 6);
select * from t1 join t2 using(a);
select t1.a from t1 join t2 using(a);
select t2.d from t1 join t2 using(a);
select * from t1 natural join t2;
drop table t1;
drop table t2;

<<<<<<< HEAD
-- trim function
select '===Trim functuon===';
select trim(leading ' ' from '      abc');
select trim(leading ' ' from '');
select trim(leading 'ab' from 'abab');
select trim(leading 'ab' from 'abc');
select trim(trailing ' ' from 'abc    ');
select trim(trailing ' ' from '');
select trim(trailing 'ab' from 'abab');
select trim(trailing 'ab' from 'cab');
select trim(both 'ab' from 'abab');
select trim(both 'ab' from 'abcab');
select trim(' abc ');
=======
-- Join: right table with duplicate build keys
select '===Inner Join with duplicate keys===';
create table t1(a int, b int);
insert into t1 values(1, 2), (1, 3), (2, 4);
create table t2(c int, d int);
insert into t2 values(1, 2), (2, 6);
select * from t2 inner join t1 on t1.a = t2.c;
drop table t1;
drop table t2;
>>>>>>> 5648b5b5

set enable_planner_v2 = 0;<|MERGE_RESOLUTION|>--- conflicted
+++ resolved
@@ -205,9 +205,18 @@
 drop table t1;
 drop table t2;
 
-<<<<<<< HEAD
+-- Join: right table with duplicate build keys
+select '===Inner Join with duplicate keys===';
+create table t1(a int, b int);
+insert into t1 values(1, 2), (1, 3), (2, 4);
+create table t2(c int, d int);
+insert into t2 values(1, 2), (2, 6);
+select * from t2 inner join t1 on t1.a = t2.c;
+drop table t1;
+drop table t2;
+
 -- trim function
-select '===Trim functuon===';
+select '===Trim Functuon===';
 select trim(leading ' ' from '      abc');
 select trim(leading ' ' from '');
 select trim(leading 'ab' from 'abab');
@@ -219,16 +228,5 @@
 select trim(both 'ab' from 'abab');
 select trim(both 'ab' from 'abcab');
 select trim(' abc ');
-=======
--- Join: right table with duplicate build keys
-select '===Inner Join with duplicate keys===';
-create table t1(a int, b int);
-insert into t1 values(1, 2), (1, 3), (2, 4);
-create table t2(c int, d int);
-insert into t2 values(1, 2), (2, 6);
-select * from t2 inner join t1 on t1.a = t2.c;
-drop table t1;
-drop table t2;
->>>>>>> 5648b5b5
 
 set enable_planner_v2 = 0;