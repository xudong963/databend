--- conflicted
+++ resolved
@@ -46,20 +46,8 @@
         query: Box<Statement<'a>>,
     },
 
-<<<<<<< HEAD
-=======
-    Insert {
-        catalog: Option<Identifier<'a>>,
-        database: Option<Identifier<'a>>,
-        table: Identifier<'a>,
-        columns: Vec<Identifier<'a>>,
-        source: InsertSource<'a>,
-        overwrite: bool,
-    },
-
     Copy(CopyStmt<'a>),
 
->>>>>>> d085b9f8
     ShowSettings,
     ShowProcessList,
     ShowMetrics,
