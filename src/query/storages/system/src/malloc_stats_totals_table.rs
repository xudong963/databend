// Copyright 2022 Datafuse Labs.
//
// Licensed under the Apache License, Version 2.0 (the "License");
// you may not use this file except in compliance with the License.
// You may obtain a copy of the License at
//
//     http://www.apache.org/licenses/LICENSE-2.0
//
// Unless required by applicable law or agreed to in writing, software
// distributed under the License is distributed on an "AS IS" BASIS,
// WITHOUT WARRANTIES OR CONDITIONS OF ANY KIND, either express or implied.
// See the License for the specific language governing permissions and
// limitations under the License.

use std::default::Default;
use std::sync::Arc;

use common_catalog::table::Table;
use common_catalog::table_context::TableContext;
use common_exception::ErrorCode;
use common_exception::Result;
use common_expression::types::string::StringColumnBuilder;
use common_expression::types::AnyType;
use common_expression::types::DataType;
use common_expression::types::NumberDataType;
use common_expression::types::NumberType;
use common_expression::types::StringType;
use common_expression::types::ValueType;
use common_expression::Chunk;
use common_expression::DataField;
use common_expression::DataSchemaRefExt;
use common_expression::SchemaDataType;
use common_expression::Value;
use common_meta_app::schema::TableIdent;
use common_meta_app::schema::TableInfo;
use common_meta_app::schema::TableMeta;
use tikv_jemalloc_ctl::epoch;
use common_expression::{Chunk, DataSchemaRefExt, SchemaDataType, TableField, TableSchemaRefExt};
use common_expression::types::{DataType, NumberDataType};

use crate::SyncOneBlockSystemTable;
use crate::SyncSystemTable;

macro_rules! set_value {
    ($stat:ident, $names:expr, $values:expr) => {
        let mib = $stat::mib()?;
        let value = mib.read()?;
        $names.put_slice($stat::name().as_bytes());
        $names.commit_row();
        $values.push(value as u64);
    };
}

pub struct MallocStatsTotalsTable {
    table_info: TableInfo,
}

impl SyncSystemTable for MallocStatsTotalsTable {
    const NAME: &'static str = "system.malloc_stats_totals";

    fn get_table_info(&self) -> &TableInfo {
        &self.table_info
    }

<<<<<<< HEAD
    fn get_full_data(&self, _: Arc<dyn TableContext>) -> Result<Chunk> {
        let (names, values) = Self::build_columns().map_err(convert_je_err)?;
        Ok(Chunk::new(vec![
            Series::from_data(names),
            Series::from_data(values),
        ]))
=======
    fn get_full_data(&self, ctx: Arc<dyn TableContext>) -> Result<Chunk> {
        let values = Self::build_columns().map_err(convert_je_err)?;
        Ok(Chunk::new_from_sequence(values, 6))
>>>>>>> a46e1bc2
    }
}

impl MallocStatsTotalsTable {
    pub fn create(table_id: u64) -> Arc<dyn Table> {
<<<<<<< HEAD
        let schema = TableSchemaRefExt::create(vec![
            TableField::new("name", SchemaDataType::String),
            TableField::new("value", SchemaDataType::Number(NumberDataType::UInt64)),
=======
        let schema = DataSchemaRefExt::create(vec![
            DataField::new("name", SchemaDataType::String),
            DataField::new("value", SchemaDataType::Number(NumberDataType::UInt64)),
>>>>>>> a46e1bc2
        ]);

        let table_info = TableInfo {
            desc: "'system'.'malloc_stats_totals'".to_string(),
            name: "malloc_stats_totals".to_string(),
            ident: TableIdent::new(table_id, 0),
            meta: TableMeta {
                schema,
                engine: "SystemMetrics".to_string(),
                ..Default::default()
            },
            ..Default::default()
        };

        SyncOneBlockSystemTable::create(MallocStatsTotalsTable { table_info })
    }

    fn build_columns()
    -> std::result::Result<Vec<(Value<AnyType>, DataType)>, Box<dyn std::error::Error>> {
        let mut names = StringColumnBuilder::with_capacity(6, 6 * 4);
        let mut values: Vec<u64> = vec![];

        let e = epoch::mib()?;
        e.advance()?;

        use tikv_jemalloc_ctl::stats::active;
        use tikv_jemalloc_ctl::stats::allocated;
        use tikv_jemalloc_ctl::stats::mapped;
        use tikv_jemalloc_ctl::stats::metadata;
        use tikv_jemalloc_ctl::stats::resident;
        use tikv_jemalloc_ctl::stats::retained;

        set_value!(active, names, values);
        set_value!(allocated, names, values);
        set_value!(retained, names, values);
        set_value!(mapped, names, values);
        set_value!(resident, names, values);
        set_value!(metadata, names, values);

        let names = StringType::upcast_column(names.build());
        let values = NumberType::<u64>::upcast_column(values.into());

        Ok(vec![
            (Value::Column(names), DataType::String),
            (
                Value::Column(values),
                DataType::Number(NumberDataType::UInt64),
            ),
        ])
    }
}

fn convert_je_err(je_err: Box<dyn std::error::Error>) -> ErrorCode {
    ErrorCode::Internal(format!("{}", je_err))
}<|MERGE_RESOLUTION|>--- conflicted
+++ resolved
@@ -35,8 +35,6 @@
 use common_meta_app::schema::TableInfo;
 use common_meta_app::schema::TableMeta;
 use tikv_jemalloc_ctl::epoch;
-use common_expression::{Chunk, DataSchemaRefExt, SchemaDataType, TableField, TableSchemaRefExt};
-use common_expression::types::{DataType, NumberDataType};
 
 use crate::SyncOneBlockSystemTable;
 use crate::SyncSystemTable;
@@ -62,32 +60,17 @@
         &self.table_info
     }
 
-<<<<<<< HEAD
-    fn get_full_data(&self, _: Arc<dyn TableContext>) -> Result<Chunk> {
-        let (names, values) = Self::build_columns().map_err(convert_je_err)?;
-        Ok(Chunk::new(vec![
-            Series::from_data(names),
-            Series::from_data(values),
-        ]))
-=======
     fn get_full_data(&self, ctx: Arc<dyn TableContext>) -> Result<Chunk> {
         let values = Self::build_columns().map_err(convert_je_err)?;
         Ok(Chunk::new_from_sequence(values, 6))
->>>>>>> a46e1bc2
     }
 }
 
 impl MallocStatsTotalsTable {
     pub fn create(table_id: u64) -> Arc<dyn Table> {
-<<<<<<< HEAD
-        let schema = TableSchemaRefExt::create(vec![
-            TableField::new("name", SchemaDataType::String),
-            TableField::new("value", SchemaDataType::Number(NumberDataType::UInt64)),
-=======
         let schema = DataSchemaRefExt::create(vec![
             DataField::new("name", SchemaDataType::String),
             DataField::new("value", SchemaDataType::Number(NumberDataType::UInt64)),
->>>>>>> a46e1bc2
         ]);
 
         let table_info = TableInfo {
