--- conflicted
+++ resolved
@@ -90,18 +90,14 @@
 
             for (p_key, p_value) in part_columns {
                 if let Ok(idx) = self.data_schema.index_of(&p_key) {
-<<<<<<< HEAD
-                    let v = Scalar::String(p_value.as_bytes().to_vec());
-=======
                     let mut null_count = 0;
                     let v = if p_value == HIVE_DEFAULT_PARTITION {
                         null_count = row_group.num_rows();
-                        DataValue::Null
+                        Scalar::Null
                     } else {
-                        DataValue::String(p_value.as_bytes().to_vec())
+                        Scalar::String(p_value.as_bytes().to_vec())
                     };
 
->>>>>>> 9bcc2ee0
                     let col_stats = ColumnStatistics {
                         min: v.clone(),
                         max: v,
