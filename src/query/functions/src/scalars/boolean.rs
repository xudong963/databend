// Copyright 2022 Datafuse Labs.
//
// Licensed under the Apache License, Version 2.0 (the "License");
// you may not use this file except in compliance with the License.
// You may obtain a copy of the License at
//
//     http://www.apache.org/licenses/LICENSE-2.0
//
// Unless required by applicable law or agreed to in writing, software
// distributed under the License is distributed on an "AS IS" BASIS,
// WITHOUT WARRANTIES OR CONDITIONS OF ANY KIND, either express or implied.
// See the License for the specific language governing permissions and
// limitations under the License.

#![allow(unused_comparisons)]
#![allow(clippy::absurd_extreme_comparisons)]

use common_expression::error_to_null;
use common_expression::types::boolean::BooleanDomain;
use common_expression::types::nullable::NullableColumn;
use common_expression::types::nullable::NullableDomain;
use common_expression::types::BooleanType;
use common_expression::types::NullableType;
use common_expression::types::NumberDataType;
use common_expression::types::NumberType;
use common_expression::types::SimpleDomain;
use common_expression::types::StringType;
use common_expression::types::ALL_INTEGER_TYPES;
use common_expression::vectorize_2_arg;
use common_expression::vectorize_with_builder_1_arg;
use common_expression::with_integer_mapped_type;
use common_expression::EvalContext;
use common_expression::FunctionDomain;
use common_expression::FunctionProperty;
use common_expression::FunctionRegistry;
use common_expression::Value;
use common_expression::ValueRef;

pub fn register(registry: &mut FunctionRegistry) {
    registry.register_passthrough_nullable_1_arg::<BooleanType, BooleanType, _, _>(
        "not",
        FunctionProperty::default(),
        |arg| {
            FunctionDomain::Domain(BooleanDomain {
                has_false: arg.has_true,
                has_true: arg.has_false,
            })
        },
        |val, _| match val {
            ValueRef::Scalar(scalar) => Value::Scalar(!scalar),
            ValueRef::Column(column) => Value::Column(!&column),
        },
    );

    // special function to combine the filter efficiently
    registry.register_passthrough_nullable_2_arg::<BooleanType, BooleanType, BooleanType, _, _>(
        "and_filters",
        FunctionProperty::default(),
        |lhs, rhs| {
            FunctionDomain::Domain(BooleanDomain {
                has_false: lhs.has_false || rhs.has_false,
                has_true: lhs.has_true && rhs.has_true,
            })
        },
        |lhs, rhs, _| match (lhs, rhs) {
            (ValueRef::Scalar(true), other) | (other, ValueRef::Scalar(true)) => other.to_owned(),
            (ValueRef::Scalar(false), _) | (_, ValueRef::Scalar(false)) => Value::Scalar(false),
            (ValueRef::Column(a), ValueRef::Column(b)) => Value::Column(&a & &b),
        },
    );

    registry.register_2_arg_core::<BooleanType, BooleanType, BooleanType, _, _>(
        "and",
        FunctionProperty::default(),
        |lhs, rhs| {
            FunctionDomain::Domain(BooleanDomain {
                has_false: lhs.has_false || rhs.has_false,
                has_true: lhs.has_true && rhs.has_true,
            })
        },
        |lhs, rhs, _| match (lhs, rhs) {
            (ValueRef::Scalar(true), other) | (other, ValueRef::Scalar(true)) => other.to_owned(),
            (ValueRef::Scalar(false), _) | (_, ValueRef::Scalar(false)) => Value::Scalar(false),
            (ValueRef::Column(a), ValueRef::Column(b)) => Value::Column(&a & &b),
        },
    );

    registry.register_2_arg_core::<BooleanType, BooleanType, BooleanType, _, _>(
        "or",
        FunctionProperty::default(),
        |lhs, rhs| {
            FunctionDomain::Domain(BooleanDomain {
                has_false: lhs.has_false && rhs.has_false,
                has_true: lhs.has_true || rhs.has_true,
            })
        },
        |lhs, rhs, _| match (lhs, rhs) {
            (ValueRef::Scalar(true), _) | (_, ValueRef::Scalar(true)) => Value::Scalar(true),
            (ValueRef::Scalar(false), other) | (other, ValueRef::Scalar(false)) => other.to_owned(),
            (ValueRef::Column(a), ValueRef::Column(b)) => Value::Column(&a | &b),
        },
    );

    // https://en.wikibooks.org/wiki/Structured_Query_Language/NULLs_and_the_Three_Valued_Logic
    registry.register_2_arg_core::<NullableType<BooleanType>, NullableType<BooleanType>, NullableType<BooleanType>, _, _>(
        "and",
        FunctionProperty::default(),
        |lhs, rhs| {
            let lhs_has_null = lhs.has_null;
            let lhs_has_true = lhs.value.as_ref().map(|v| v.has_true).unwrap_or(false);
            let lhs_has_false = lhs.value.as_ref().map(|v| v.has_false).unwrap_or(false);

            let rhs_has_null = rhs.has_null;
            let rhs_has_true = rhs.value.as_ref().map(|v| v.has_true).unwrap_or(false);
            let rhs_has_false = rhs.value.as_ref().map(|v| v.has_false).unwrap_or(false);

            let (has_null, has_true, has_false) = if (!lhs_has_null && !lhs_has_true) || (!rhs_has_null && !rhs_has_true) {
                (false, false, true)
            } else {
                (
                    lhs_has_null || rhs_has_null,
                    lhs_has_true && rhs_has_true,
                    lhs_has_false || rhs_has_false
                )
            };

            let value = if has_true || has_false {
                Some(Box::new(BooleanDomain{
                    has_true,
                    has_false,
                }))
            } else {
                None
            };

             FunctionDomain::Domain(NullableDomain::<BooleanType> {
                    has_null,
                    value,
            })
        },
        // value = lhs & rhs,  valid = (lhs_v & rhs_v) | (!lhs & lhs_v) | (!rhs & rhs_v))
        vectorize_2_arg::<NullableType<BooleanType>, NullableType<BooleanType>, NullableType<BooleanType>>(|lhs, rhs, _| {
            match (lhs, rhs) {
                (Some(false), _) => Some(false),
                (_, Some(false))  => Some(false),
                (Some(true), Some(true)) => Some(true),
                _ => None
             }
        }),
    );

    registry.register_2_arg_core::<NullableType<BooleanType>, NullableType<BooleanType>, NullableType<BooleanType>, _, _>(
        "or",
        FunctionProperty::default(),
        |lhs, rhs| {
            let lhs_has_null = lhs.has_null;
            let lhs_has_true = lhs.value.as_ref().map(|v| v.has_true).unwrap_or(false);
            let lhs_has_false = lhs.value.as_ref().map(|v| v.has_false).unwrap_or(false);

            let rhs_has_null = rhs.has_null;
            let rhs_has_true = rhs.value.as_ref().map(|v| v.has_true).unwrap_or(false);
            let rhs_has_false = rhs.value.as_ref().map(|v| v.has_false).unwrap_or(false);

            let (has_null, has_true, has_false) = if (!lhs_has_null && !lhs_has_false) || (!rhs_has_null && !rhs_has_false) {
                (false, true, false)
            } else {
                (
                    lhs_has_null || rhs_has_null,
                    lhs_has_true || rhs_has_true,
                    lhs_has_false && rhs_has_false
                )
            };

            let value = if has_true || has_false {
                Some(Box::new(BooleanDomain{
                    has_true,
                    has_false,
                }))
            } else {
                None
            };

             FunctionDomain::Domain(NullableDomain::<BooleanType> {
                    has_null,
                    value,
            })
        },
        // value = lhs | rhs,  valid = (lhs_v & rhs_v) | (lhs_v & lhs) | (rhs_v & rhs)
        vectorize_2_arg::<NullableType<BooleanType>, NullableType<BooleanType>, NullableType<BooleanType>>(|lhs, rhs, _| {
            match (lhs, rhs) {
                (Some(true), _) => Some(true),
                (_, Some(true))  => Some(true),
                (Some(false), Some(false)) => Some(false),
                _ => None
             }
        }),
    );

    registry.register_passthrough_nullable_2_arg::<BooleanType, BooleanType, BooleanType, _, _>(
        "xor",
        FunctionProperty::default(),
        |lhs, rhs| {
            FunctionDomain::Domain(BooleanDomain {
                has_false: (lhs.has_false && rhs.has_false) || (lhs.has_true && rhs.has_true),
                has_true: (lhs.has_false && rhs.has_true) || (lhs.has_true && rhs.has_false),
            })
        },
        |lhs, rhs, _| match (lhs, rhs) {
            (ValueRef::Scalar(true), ValueRef::Scalar(other))
            | (ValueRef::Scalar(other), ValueRef::Scalar(true)) => Value::Scalar(!other),
            (ValueRef::Scalar(true), ValueRef::Column(other))
            | (ValueRef::Column(other), ValueRef::Scalar(true)) => Value::Column(!&other),
            (ValueRef::Scalar(false), other) | (other, ValueRef::Scalar(false)) => other.to_owned(),
            (ValueRef::Column(a), ValueRef::Column(b)) => {
                Value::Column(common_arrow::arrow::bitmap::xor(&a, &b))
            }
        },
    );

    registry.register_passthrough_nullable_1_arg::<BooleanType, StringType, _, _>(
        "to_string",
        FunctionProperty::default(),
        |_| FunctionDomain::Full,
        eval_boolean_to_string,
    );

    registry.register_combine_nullable_1_arg::<BooleanType, StringType, _, _>(
        "try_to_string",
        FunctionProperty::default(),
        |_| FunctionDomain::Full,
        error_to_null(eval_boolean_to_string),
    );

    registry.register_passthrough_nullable_1_arg::<StringType, BooleanType, _, _>(
        "to_boolean",
        FunctionProperty::default(),
        |_| FunctionDomain::MayThrow,
        eval_string_to_boolean,
    );

    registry.register_combine_nullable_1_arg::<StringType, BooleanType, _, _>(
        "try_to_boolean",
        FunctionProperty::default(),
        |_| FunctionDomain::Full,
        error_to_null(eval_string_to_boolean),
    );

<<<<<<< HEAD
    registry.register_1_arg_core::<BooleanType, BooleanType, _, _>(
        "is_true",
        FunctionProperty::default(),
        |domain| FunctionDomain::Domain(*domain),
        |val, _| val.to_owned(),
    );

    registry.register_1_arg_core::<NullableType<BooleanType>, BooleanType, _, _>(
        "is_true",
        FunctionProperty::default(),
        |domain| {
            FunctionDomain::Domain(BooleanDomain {
                has_false: domain.has_null
                    || domain.value.as_ref().map(|v| v.has_false).unwrap_or(false),
                has_true: domain.value.as_ref().map(|v| v.has_true).unwrap_or(false),
            })
        },
        |val, _| match val {
            ValueRef::Scalar(None) => Value::Scalar(false),
            ValueRef::Scalar(Some(scalar)) => Value::Scalar(scalar),
            ValueRef::Column(NullableColumn { column, validity }) => {
                Value::Column((&column) & (&validity))
            }
        },
    );
=======
    for src_type in ALL_INTEGER_TYPES {
        with_integer_mapped_type!(|NUM_TYPE| match src_type {
            NumberDataType::NUM_TYPE => {
                registry.register_1_arg::<NumberType<NUM_TYPE>, BooleanType, _, _>(
                    "to_boolean",
                    FunctionProperty::default(),
                    |domain| {
                        FunctionDomain::Domain(BooleanDomain {
                            has_false: domain.min <= 0 && domain.max >= 0,
                            has_true: !(domain.min == 0 && domain.max == 0),
                        })
                    },
                    |val, _| val != 0,
                );

                registry
                    .register_combine_nullable_1_arg::<NumberType<NUM_TYPE>, BooleanType, _, _>(
                        "try_to_boolean",
                        FunctionProperty::default(),
                        |domain| {
                            FunctionDomain::Domain(NullableDomain {
                                has_null: false,
                                value: Some(Box::new(BooleanDomain {
                                    has_false: domain.min <= 0 && domain.max >= 0,
                                    has_true: !(domain.min == 0 && domain.max == 0),
                                })),
                            })
                        },
                        vectorize_with_builder_1_arg::<
                            NumberType<NUM_TYPE>,
                            NullableType<BooleanType>,
                        >(|val, output, _| {
                            output.builder.push(val != 0);
                            output.validity.push(true);
                        }),
                    );

                let name = format!("to_{src_type}").to_lowercase();
                registry.register_1_arg::<BooleanType, NumberType<NUM_TYPE>, _, _>(
                    &name,
                    FunctionProperty::default(),
                    |domain| {
                        FunctionDomain::Domain(SimpleDomain {
                            min: if domain.has_false { 0 } else { 1 },
                            max: if domain.has_true { 1 } else { 0 },
                        })
                    },
                    |val, _| NUM_TYPE::from(val),
                );

                let name = format!("try_to_{src_type}").to_lowercase();
                registry
                    .register_combine_nullable_1_arg::<BooleanType, NumberType<NUM_TYPE>, _, _>(
                        &name,
                        FunctionProperty::default(),
                        |domain| {
                            FunctionDomain::Domain(NullableDomain {
                                has_null: false,
                                value: Some(Box::new(SimpleDomain {
                                    min: if domain.has_false { 0 } else { 1 },
                                    max: if domain.has_true { 1 } else { 0 },
                                })),
                            })
                        },
                        vectorize_with_builder_1_arg::<
                            BooleanType,
                            NullableType<NumberType<NUM_TYPE>>,
                        >(|val, output, _| {
                            output.push(NUM_TYPE::from(val));
                        }),
                    );
            }
            _ => unreachable!(),
        });
    }
>>>>>>> 9924a111
}

fn eval_boolean_to_string(val: ValueRef<BooleanType>, ctx: &mut EvalContext) -> Value<StringType> {
    vectorize_with_builder_1_arg::<BooleanType, StringType>(|val, output, _| {
        output.put_str(if val { "true" } else { "false" });
        output.commit_row();
    })(val, ctx)
}

fn eval_string_to_boolean(val: ValueRef<StringType>, ctx: &mut EvalContext) -> Value<BooleanType> {
    vectorize_with_builder_1_arg::<StringType, BooleanType>(|val, output, ctx| {
        if val.eq_ignore_ascii_case(b"true") {
            output.push(true);
        } else if val.eq_ignore_ascii_case(b"false") {
            output.push(false);
        } else {
            ctx.set_error(output.len(), "unable to parse string to type `BOOLEAN`");
            output.push(false);
        }
    })(val, ctx)
}<|MERGE_RESOLUTION|>--- conflicted
+++ resolved
@@ -245,7 +245,6 @@
         error_to_null(eval_string_to_boolean),
     );
 
-<<<<<<< HEAD
     registry.register_1_arg_core::<BooleanType, BooleanType, _, _>(
         "is_true",
         FunctionProperty::default(),
@@ -271,7 +270,7 @@
             }
         },
     );
-=======
+
     for src_type in ALL_INTEGER_TYPES {
         with_integer_mapped_type!(|NUM_TYPE| match src_type {
             NumberDataType::NUM_TYPE => {
@@ -347,7 +346,6 @@
             _ => unreachable!(),
         });
     }
->>>>>>> 9924a111
 }
 
 fn eval_boolean_to_string(val: ValueRef<BooleanType>, ctx: &mut EvalContext) -> Value<StringType> {
